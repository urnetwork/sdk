--- conflicted
+++ resolved
@@ -18,17 +18,10 @@
 	"github.com/urnetwork/connect"
 )
 
-<<<<<<< HEAD
+
+// the api is asychronous, which is the most natural for the target platforms
+
 type Api struct {
-=======
-// the api is asychronous, which is the most natural for the target platforms
-
-
-var apiLog = logFn("api")
-
-// FIXME rename to Api
-type BringYourApi struct {
->>>>>>> 330f7251
 	ctx    context.Context
 	cancel context.CancelFunc
 
@@ -898,20 +891,6 @@
 	})
 }
 
-<<<<<<< HEAD
-func (self *Api) SubscriptionCreatePaymentIdSync(createPaymentId *SubscriptionCreatePaymentIdArgs) (*SubscriptionCreatePaymentIdResult, error) {
-	return connect.HttpPostWithStrategy(
-		self.ctx,
-		self.clientStrategy,
-		fmt.Sprintf("%s/subscription/create-payment-id", self.apiUrl),
-		createPaymentId,
-		self.GetByJwt(),
-		&SubscriptionCreatePaymentIdResult{},
-		connect.NewNoopApiCallback[*SubscriptionCreatePaymentIdResult](),
-	)
-}
-=======
->>>>>>> 330f7251
 
 /**
  * Get network user
@@ -986,18 +965,8 @@
 
 type GetNetworkReferralCodeCallback connect.ApiCallback[*GetNetworkReferralCodeResult]
 
-<<<<<<< HEAD
-func (self *Api) GetNetworkReferralCode(callback GetNetworkReferralCodeCallback) (*GetNetworkReferralCodeResult, error) {
-	return connect.HttpGetWithStrategy(
-		self.ctx,
-		self.clientStrategy,
-		fmt.Sprintf("%s/account/referral-code", self.apiUrl),
-		self.GetByJwt(),
-		&GetNetworkReferralCodeResult{},
-		callback,
-	)
-=======
-func (self *BringYourApi) GetNetworkReferralCode(
+
+func (self *Api) GetNetworkReferralCode(
 	callback GetNetworkReferralCodeCallback,
 ) {
 	go connect.HandleError(func() {
@@ -1010,7 +979,6 @@
 			callback,
 		)
 	})
->>>>>>> 330f7251
 }
 
 /**
@@ -1225,7 +1193,7 @@
 	Message string `json:"message"`
 }
 
-func (self *BringYourApi) UpgradeGuest(upgradeGuest *UpgradeGuestArgs, callback UpgradeGuestCallback) {
+func (self *Api) UpgradeGuest(upgradeGuest *UpgradeGuestArgs, callback UpgradeGuestCallback) {
 	go connect.HandleError(func() {
 		connect.HttpPostWithStrategy(
 			self.ctx,
