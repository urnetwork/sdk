module github.com/urnetwork/sdk/build

go 1.24.4

require (
	github.com/urnetwork/connect v0.0.0
	github.com/urnetwork/sdk v0.0.0
)

toolchain go1.24.5

replace github.com/urnetwork/sdk => ..

replace github.com/urnetwork/connect => ../../connect

replace github.com/golang/glog => ../../glog

require (
<<<<<<< HEAD
	golang.org/x/mobile v0.0.0-20251021151156-188f512ec823 // indirect
	golang.org/x/mod v0.29.0 // indirect
	golang.org/x/sync v0.17.0 // indirect
	golang.org/x/tools v0.38.0 // indirect
=======
	github.com/BurntSushi/toml v1.1.0 // indirect
	github.com/fatih/color v1.18.0 // indirect
	github.com/go-ole/go-ole v1.2.6 // indirect
	github.com/inconshreveable/mousetrap v1.1.0 // indirect
	github.com/lorenzosaino/go-sysctl v0.3.1 // indirect
	github.com/lufia/plan9stats v0.0.0-20211012122336-39d0f177ccd0 // indirect
	github.com/mattn/go-colorable v0.1.13 // indirect
	github.com/mattn/go-isatty v0.0.20 // indirect
	github.com/opencontainers/selinux v1.11.1 // indirect
	github.com/power-devops/perfstat v0.0.0-20210106213030-5aafc221ea8c // indirect
	github.com/shirou/gopsutil/v3 v3.24.5 // indirect
	github.com/shoenig/go-m1cpu v0.1.6 // indirect
	github.com/slimm609/checksec v0.0.0-20250322005620-31f2c9784742 // indirect
	github.com/spf13/cobra v1.9.1 // indirect
	github.com/spf13/pflag v1.0.6 // indirect
	github.com/tklauser/go-sysconf v0.3.12 // indirect
	github.com/tklauser/numcpus v0.6.1 // indirect
	github.com/u-root/u-root v0.14.0 // indirect
	github.com/yusufpapurcu/wmi v1.2.4 // indirect
	golang.org/x/exp/typeparams v0.0.0-20220613132600-b0d781184e0d // indirect
	golang.org/x/lint v0.0.0-20210508222113-6edffad5e616 // indirect
	golang.org/x/mobile v0.0.0-20251113184115-a159579294ab // indirect
	golang.org/x/mod v0.30.0 // indirect
	golang.org/x/sync v0.18.0 // indirect
	golang.org/x/sys v0.38.0 // indirect
	golang.org/x/tools v0.39.0 // indirect
	honnef.co/go/tools v0.3.2 // indirect
	sigs.k8s.io/yaml v1.4.0 // indirect
>>>>>>> 95f8051e
)<|MERGE_RESOLUTION|>--- conflicted
+++ resolved
@@ -16,12 +16,6 @@
 replace github.com/golang/glog => ../../glog
 
 require (
-<<<<<<< HEAD
-	golang.org/x/mobile v0.0.0-20251021151156-188f512ec823 // indirect
-	golang.org/x/mod v0.29.0 // indirect
-	golang.org/x/sync v0.17.0 // indirect
-	golang.org/x/tools v0.38.0 // indirect
-=======
 	github.com/BurntSushi/toml v1.1.0 // indirect
 	github.com/fatih/color v1.18.0 // indirect
 	github.com/go-ole/go-ole v1.2.6 // indirect
@@ -50,5 +44,4 @@
 	golang.org/x/tools v0.39.0 // indirect
 	honnef.co/go/tools v0.3.2 // indirect
 	sigs.k8s.io/yaml v1.4.0 // indirect
->>>>>>> 95f8051e
 )